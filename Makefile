--- conflicted
+++ resolved
@@ -15,26 +15,17 @@
 	$(error platform $(UNAME_S) not supported)
 endif
 
-<<<<<<< HEAD
+
 ## Colorful output
 _INFO := $(shell echo -e '$(ESC_CMD)[1;36m')
 _WARNING := $(shell echo -e '$(ESC_CMD)[1;33m')
 _END := $(shell echo -e '$(ESC_CMD)[0m')
 
-## Install directories
-ifeq ($(shell id -u), 0)  # is root
-    _ROOT := 1
-    BIN_PATH ?= /usr/bin
-    INSTALL_PREFIX ?= /usr/share
-    EXAMPLES_PATH ?= $(NNI_INSTALL_PATH)/examples
-    BASH_COMP_PREFIX ?= /usr/share/bash-completion/completions
-=======
 ## Install directories
 ifeq ($(shell id -u), 0)  # is root
     _ROOT := 1
     ROOT_FOLDER ?= $(shell python3 -c 'import site; from pathlib import Path; print(Path(site.getsitepackages()[0]).parents[2])')
     BASH_COMP_SCRIPT ?= /usr/share/bash-completion/completions/nnictl
->>>>>>> 221e9515
 else  # is normal user
     ROOT_FOLDER ?= $(shell python3 -c 'import site; from pathlib import Path; print(Path(site.getusersitepackages()).parents[2])')
     ifndef VIRTUAL_ENV
@@ -47,49 +38,8 @@
 NNI_INSTALL_PATH ?= $(INSTALL_PREFIX)/nni
 NNI_TMP_PATH ?= /tmp
 
-<<<<<<< HEAD
-## Dependency information
-NNI_NODE_VERSION ?= v10.12.0
-NNI_NODE_TARBALL ?= node-$(NNI_NODE_VERSION)-$(OS_SPEC)-x64.tar.xz
-NNI_NODE_PATH ?= $(NNI_INSTALL_PATH)/node
-
-NNI_YARN_VERSION ?= v1.10.1
-NNI_YARN_TARBALL ?= yarn-$(NNI_YARN_VERSION).tar.gz
-NNI_YARN_PATH ?= $(NNI_TMP_PATH)/nni-yarn
-
-## Check if dependencies have been installed globally
-ifeq (, $(shell command -v node 2>/dev/null))
-    $(info $(_INFO) Node.js not found $(_END))
-    _MISS_DEPS := 1  # node not found
-else
-    _VER := $(shell node --version)
-    _NEWER := $(shell echo -e "$(NNI_NODE_VERSION)\n$(_VER)" | sort -Vr | head -n 1)
-    ifneq ($(_VER), $(_NEWER))
-        $(info $(_INFO) Node.js version not match $(_END))
-        _MISS_DEPS := 1  # node outdated
-    endif
-endif
-ifeq (, $(shell command -v yarnpkg 2>/dev/null))
-    $(info $(_INFO) Yarn not found $(_END))
-    _MISS_DEPS := 1  # yarn not found
-endif
-
-ifdef _MISS_DEPS
-    $(info $(_INFO) Missing dependencies, use local toolchain $(_END))
-    NNI_NODE := $(NNI_NODE_PATH)/bin/node
-    NNI_YARN := PATH=$(NNI_NODE_PATH)/bin:$${PATH} $(NNI_YARN_PATH)/bin/yarn
-else
-    $(info $(_INFO) All dependencies found, use global toolchain $(_END))
-    NNI_NODE := node
-    NNI_YARN := yarnpkg
-endif
-
-
-# Setting variables end
-=======
 BIN_FOLDER ?= $(ROOT_FOLDER)/bin
 NNI_PKG_FOLDER ?= $(ROOT_FOLDER)/nni
->>>>>>> 221e9515
 
 ## Dependency information
 NNI_NODE_TARBALL ?= /tmp/nni-node-linux-x64.tar.xz
@@ -165,15 +115,9 @@
 uninstall:
 	-$(PIP_UNINSTALL) -y nni
 	-$(PIP_UNINSTALL) -y nnictl
-<<<<<<< HEAD
-	-rm -rf $(NNI_INSTALL_PATH)
-	-rm -f $(BIN_PATH)/nnimanager
-	-rm -f $(BIN_PATH)/nnictl
-=======
 	-rm -rf $(NNI_PKG_FOLDER)
 	-rm -f $(BIN_FOLDER)/node
 	-rm -f $(BIN_FOLDER)/nnictl
->>>>>>> 221e9515
 	-rm -f $(BASH_COMP_SCRIPT)
 
 .PHONY: clean
@@ -201,21 +145,6 @@
 
 .PHONY: install-dependencies
 install-dependencies: $(NNI_NODE_TARBALL) $(NNI_YARN_TARBALL)
-<<<<<<< HEAD
-	#$(_INFO) Cleaning $(_END)
-	rm -rf $(NNI_NODE_PATH)
-	rm -rf $(NNI_YARN_PATH)
-	if [ ! -d $(NNI_INSTALL_PATH) ]; then mkdir -p $(NNI_INSTALL_PATH); fi
-	if [ ! -d $(NNI_TMP_PATH) ]; then mkdir -p $(NNI_TMP_PATH); fi
-	
-	#$(_INFO) Extracting Node.js $(_END)
-	tar -xf $(NNI_NODE_TARBALL)
-	mv -f node-$(NNI_NODE_VERSION)-$(OS_SPEC)-x64 $(NNI_NODE_PATH)
-	
-	#$(_INFO) Extracting Yarn $(_END)
-	tar -xf $(NNI_YARN_TARBALL)
-	mv -f yarn-$(NNI_YARN_VERSION) $(NNI_YARN_PATH)
-=======
 	#$(_INFO) Extracting Node.js $(_END)
 	rm -rf $(NNI_NODE_FOLDER)
 	mkdir $(NNI_NODE_FOLDER)
@@ -228,7 +157,6 @@
 	rm -rf $(NNI_YARN_FOLDER)
 	mkdir $(NNI_YARN_FOLDER)
 	tar -xf $(NNI_YARN_TARBALL) -C $(NNI_YARN_FOLDER) --strip-components 1
->>>>>>> 221e9515
 
 .PHONY: install-python-modules
 install-python-modules:
@@ -238,69 +166,14 @@
 	#$(_INFO) Installing nnictl $(_END)
 	cd tools && $(PIP_INSTALL) $(PIP_MODE) .
 
-<<<<<<< HEAD
-.PHONY: install-node-modules
-install-node-modules:
-	mkdir -p $(NNI_INSTALL_PATH)
-	rm -rf src/nni_manager/dist/node_modules
-	rm -rf $(NNI_INSTALL_PATH)/nni_manager
-	
-	#$(_INFO) Installing NNI Manager $(_END)
-	cp -r src/nni_manager/dist $(NNI_INSTALL_PATH)/nni_manager
-	cp -r src/nni_manager/node_modules $(NNI_INSTALL_PATH)/nni_manager/node_modules
-	
-	#$(_INFO) Installing WebUI $(_END)
-	cp -r src/webui/build $(NNI_INSTALL_PATH)/nni_manager/static
-
-
-.PHONY: install-dev-modules
-install-dev-modules:
-=======
 .PHONY: dev-install-python-modules
 dev-install-python-modules:
->>>>>>> 221e9515
 	#$(_INFO) Installing Python SDK $(_END)
 	cd src/sdk/pynni && $(PIP_INSTALL) $(PIP_MODE) -e .
 	
 	#$(_INFO) Installing nnictl $(_END)
 	cd tools && $(PIP_INSTALL) $(PIP_MODE) -e .
 
-<<<<<<< HEAD
-	mkdir -p $(NNI_INSTALL_PATH)
-	
-	#$(_INFO) Installing NNI Manager $(_END)
-	ln -sf ${PWD}/src/nni_manager/dist $(NNI_INSTALL_PATH)/nni_manager
-	ln -sf ${PWD}/src/nni_manager/node_modules $(NNI_INSTALL_PATH)/nni_manager/node_modules
-	
-	#$(_INFO) Installing WebUI $(_END)
-	ln -sf ${PWD}/src/webui/build $(NNI_INSTALL_PATH)/nni_manager/static
-
-
-.PHONY: install-scripts
-install-scripts:
-	mkdir -p $(BIN_PATH)
-	
-	echo '#!/bin/sh' > $(BIN_PATH)/nnimanager
-	echo 'cd $(NNI_INSTALL_PATH)/nni_manager' >> $(BIN_PATH)/nnimanager
-	echo '$(NNI_NODE) main.js $$@' >> $(BIN_PATH)/nnimanager
-	chmod +x $(BIN_PATH)/nnimanager
-	
-	echo '#!/bin/sh' > $(BIN_PATH)/nnictl
-	echo 'NNI_MANAGER=$(BIN_PATH)/nnimanager \' >> $(BIN_PATH)/nnictl
-	echo 'python3 -m nnicmd.nnictl $$@' >> $(BIN_PATH)/nnictl
-	chmod +x $(BIN_PATH)/nnictl
-	
-	if [ ! -d $(BASH_COMP_PREFIX) ]; then mkdir -p $(BASH_COMP_PREFIX); fi
-	install -m644 tools/bash-completion $(BASH_COMP_SCRIPT)
-
-
-.PHONY: install-examples
-install-examples:
-	mkdir -p $(EXAMPLES_PATH)
-	[ $(EXAMPLES_PATH) = ${PWD}/examples ] || cp -r examples/* $(EXAMPLES_PATH)
-
-
-=======
 .PHONY: install-node-modules
 install-node-modules:
 	#$(_INFO) Installing NNI Package $(_END)
@@ -322,7 +195,6 @@
 install-scripts:
 	install -Dm644 tools/bash-completion $(BASH_COMP_SCRIPT)
 
->>>>>>> 221e9515
 .PHONY: update-bash-config
 ifndef _ROOT
 update-bash-config:
